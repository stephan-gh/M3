--- conflicted
+++ resolved
@@ -25,11 +25,8 @@
 #include "com/RecvBufs.h"
 #include "Platform.h"
 #include "SyscallHandler.h"
-<<<<<<< HEAD
 #include "RecvBufs.h"
 #include "ContextSwitcher.h"
-=======
->>>>>>> 5dd686b6
 
 // #define SIMPLE_SYSC_LOG
 
@@ -95,33 +92,6 @@
 SyscallHandler::SyscallHandler() : _serv_ep(DTU::get().alloc_ep()) {
 #if !defined(__t2__)
     // configure both receive buffers (we need to do that manually in the kernel)
-<<<<<<< HEAD
-    KDTU::get().config_recv_local(_rcvbuf.epid(), reinterpret_cast<uintptr_t>(_rcvbuf.addr()),
-        _rcvbuf.order(), _rcvbuf.msgorder(), _rcvbuf.flags());
-    KDTU::get().config_recv_local(_srvrcvbuf.epid(), reinterpret_cast<uintptr_t>(_srvrcvbuf.addr()),
-        _srvrcvbuf.order(), _srvrcvbuf.msgorder(), _srvrcvbuf.flags());
-
-    add_operation(Syscalls::PAGEFAULT, &SyscallHandler::pagefault);
-    add_operation(Syscalls::CREATESRV, &SyscallHandler::createsrv);
-    add_operation(Syscalls::CREATESESS, &SyscallHandler::createsess);
-    add_operation(Syscalls::CREATEGATE, &SyscallHandler::creategate);
-    add_operation(Syscalls::CREATEVPE, &SyscallHandler::createvpe);
-    add_operation(Syscalls::CREATEMAP, &SyscallHandler::createmap);
-    add_operation(Syscalls::ATTACHRB, &SyscallHandler::attachrb);
-    add_operation(Syscalls::DETACHRB, &SyscallHandler::detachrb);
-    add_operation(Syscalls::EXCHANGE, &SyscallHandler::exchange);
-    add_operation(Syscalls::VPECTRL, &SyscallHandler::vpectrl);
-    add_operation(Syscalls::DELEGATE, &SyscallHandler::delegate);
-    add_operation(Syscalls::OBTAIN, &SyscallHandler::obtain);
-    add_operation(Syscalls::ACTIVATE, &SyscallHandler::activate);
-    add_operation(Syscalls::REQMEM, &SyscallHandler::reqmem);
-    add_operation(Syscalls::DERIVEMEM, &SyscallHandler::derivemem);
-    add_operation(Syscalls::REVOKE, &SyscallHandler::revoke);
-    add_operation(Syscalls::EXIT, &SyscallHandler::exit);
-    add_operation(Syscalls::NOOP, &SyscallHandler::noop);
-    add_operation(Syscalls::TMUXSWITCH, &SyscallHandler::tmuxswitch);
-    add_operation(Syscalls::TMUXRESUME, &SyscallHandler::tmuxresume);
-=======
     int buford = m3::getnextlog2(Platform::pe_count()) + VPE::SYSC_CREDIT_ORD;
     size_t bufsize = static_cast<size_t>(1) << buford;
     DTU::get().config_recv_local(epid(),reinterpret_cast<uintptr_t>(new uint8_t[bufsize]),
@@ -156,7 +126,8 @@
     add_operation(m3::KIF::Syscall::REVOKE, &SyscallHandler::revoke);
     add_operation(m3::KIF::Syscall::EXIT, &SyscallHandler::exit);
     add_operation(m3::KIF::Syscall::NOOP, &SyscallHandler::noop);
->>>>>>> 5dd686b6
+    add_operation(m3::KIF::Syscall::TMUXSWITCH, &SyscallHandler::tmuxswitch);
+    add_operation(m3::KIF::Syscall::TMUXRESUME, &SyscallHandler::tmuxresume);
 #if defined(__host__)
     add_operation(m3::KIF::Syscall::COUNT, &SyscallHandler::init);
 #endif
@@ -349,15 +320,11 @@
     m3::PEDesc::value_t pe;
     m3::String name;
     size_t ep;
-<<<<<<< HEAD
     bool tmuxable;
-    is >> tcap >> mcap >> name >> core >> gcap >> ep >> tmuxable;
-    LOG_SYS(vpe, ": syscall::createvpe", "(name=" << name << ", core=" << core
-=======
-    is >> tcap >> mcap >> name >> pe >> gcap >> ep;
+
+    is >> tcap >> mcap >> name >> pe >> gcap >> ep >> tmuxable;
     LOG_SYS(vpe, ": syscall::createvpe", "(name=" << name
         << ", pe=" << static_cast<int>(m3::PEDesc(pe).type())
->>>>>>> 5dd686b6
         << ", tcap=" << tcap << ", mcap=" << mcap << ", pfgate=" << gcap
         << ", pfep=" << ep << ", tmuxable=" << tmuxable << ")");
 
@@ -373,15 +340,7 @@
     }
 
     // create VPE
-<<<<<<< HEAD
-    const char *corename = core.c_str()[0] == '\0'
-        ? PEManager::get().type(vpe->core() - APP_CORES)
-        : core.c_str();
-    KVPE *nvpe = PEManager::get().create(std::move(name), corename,
-        gcap != ObjCap::INVALID, ep, gcap, tmuxable);
-=======
-    VPE *nvpe = PEManager::get().create(std::move(name), m3::PEDesc(pe), ep, gcap);
->>>>>>> 5dd686b6
+    VPE *nvpe = PEManager::get().create(std::move(name), m3::PEDesc(pe), ep, gcap, tmuxable);
     if(nvpe == nullptr)
         SYS_ERROR(vpe, is.gate(), m3::Errors::NO_FREE_CORE, "No free and suitable core found");
 
